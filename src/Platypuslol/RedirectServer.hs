module Platypuslol.RedirectServer
  ( redirectServer
  ) where

import Blaze.ByteString.Builder.Char.Utf8
import qualified Text.Blaze.Html5 as H
import qualified Text.Blaze.Html5.Attributes as A
import Text.Blaze.Html.Renderer.Text
import Network.Wai
import Data.Monoid
import Network.HTTP.Types (status400, status404, status302, status200)
import Data.Text (Text, unpack, pack)
import Data.Text.Encoding (decodeUtf8, encodeUtf8)
import Data.Text.Lazy (toStrict)
import Text.Blaze

import Platypuslol.AmbiguousParser
import Platypuslol.Types

redirectServer
  :: (Text -> Action)
  -> Command
  -> Request
  -> (Response -> IO ResponseReceived)
  -> IO ResponseReceived
redirectServer defaultRedirect commands req respond = respond $
  case pathInfo req of
    ["redirect"] -> redirectCommand
      defaultRedirect
      commands
      (map toText $ queryString req)
    _ -> notFound
  where
    toText (x, y) = (decodeUtf8 x, decodeUtf8 <$> y)

redirectCommand
  :: (Text -> Action)
  -> Command
  -> [(Text, Maybe Text)]
  -> Response
<<<<<<< HEAD
redirectCommand defaultCommand commands [("q", Just query)] = case tokenized of
  (x:_) -> fromMaybe  
    runDefaultCommand
    ( (commandAction <$> HashMap.lookup x commands)
      <*> return tokenized
    )
  _ -> runDefaultCommand
  where
    runDefaultCommand = commandAction defaultCommand ("":tokenized)
    tokenized = Text.splitOn " " query
=======
redirectCommand defaultResponse commands [("q", Just query)] =
  case parseAll commands (unpack query) of
    [] -> actionToResponse $ defaultResponse query
    [(_, _, x)] -> actionToResponse x
    responses -> selectActionResponse responses
>>>>>>> 04c09a60
redirectCommand _ _ _ = wrongQuery

selectActionResponse :: [(String, Text, Action)] -> Response
selectActionResponse actions = responseBuilder
  status200
  [("Content-Type", "text/html")]
  $ fromText $ toStrict $ renderHtml $ H.docTypeHtml $ do
    H.head $ H.title "Multiple matches"
    H.body $ do
      H.p "Too many matches. Please select the right query."
      H.ul $ mapM_ (H.li . toLink) actions
  where
    toLink (name, params, UrlRedirect destination) =
      H.a
        (H.toHtml $
          "Redirect action \"" <> pack name <> "\" with query \"" <> params <> "\""
        )
        ! A.href (textValue destination)


wrongQuery :: Response
wrongQuery = responseBuilder
  status400
  [ ("Content-Type", "text/plain")
  ]
  "Query does not make sense."

notFound :: Response
notFound = responseBuilder
  status404
  [ ("Content-Type", "text/plain")
  ]
  "Page not found."

actionToResponse :: Action -> Response
actionToResponse (UrlRedirect destination) = responseBuilder
  status302
  [ ("Location"
    , encodeUtf8 destination
    )
  ]
  mempty
<|MERGE_RESOLUTION|>--- conflicted
+++ resolved
@@ -38,24 +38,11 @@
   -> Command
   -> [(Text, Maybe Text)]
   -> Response
-<<<<<<< HEAD
-redirectCommand defaultCommand commands [("q", Just query)] = case tokenized of
-  (x:_) -> fromMaybe  
-    runDefaultCommand
-    ( (commandAction <$> HashMap.lookup x commands)
-      <*> return tokenized
-    )
-  _ -> runDefaultCommand
-  where
-    runDefaultCommand = commandAction defaultCommand ("":tokenized)
-    tokenized = Text.splitOn " " query
-=======
 redirectCommand defaultResponse commands [("q", Just query)] =
   case parseAll commands (unpack query) of
     [] -> actionToResponse $ defaultResponse query
     [(_, _, x)] -> actionToResponse x
     responses -> selectActionResponse responses
->>>>>>> 04c09a60
 redirectCommand _ _ _ = wrongQuery
 
 selectActionResponse :: [(String, Text, Action)] -> Response
